--- conflicted
+++ resolved
@@ -46,7 +46,6 @@
                 Uri luisUri = new Uri("https://westus.api.cognitive.microsoft.com/luis/v2.0/apps/");
                 var luisModel = new LuisModel(luisModelId, luisSubscriptionKey, luisUri);
 
-<<<<<<< HEAD
                 // If you want to get all intents scorings, add verbose in luisOptions
                 var luisOptions = new LuisRequest { Verbose = true };
                 Dictionary<string, List<string>> patterns = new Dictionary<string, List<string>>();
@@ -57,20 +56,9 @@
                 userCustomDictonaries.Add("fr", frenctDictionary);
                 var middleware = options.Middleware;
                 middleware.Add(new ConversationState<CurrentUserState>(new MemoryStorage()));
+                middleware.Add(new LocaleConverterMiddleware(TranslatorLocaleHelper.GetActiveLocale, TranslatorLocaleHelper.CheckUserChangedLanguageOrLocale, "en-us", LocaleConverter.Converter));
                 middleware.Add(new TranslationMiddleware(new string[] { "en" }, "<your translator key here>", patterns, userCustomDictonaries, TranslatorLocaleHelper.GetActiveLanguage, TranslatorLocaleHelper.CheckUserChangedLanguage));
-                middleware.Add(new LocaleConverterMiddleware(TranslatorLocaleHelper.GetActiveLocale, TranslatorLocaleHelper.CheckUserChangedLocale, "en-us", LocaleConverter.Converter));
                 middleware.Add(new LuisRecognizerMiddleware(luisModel, luisOptions: luisOptions));
-=======
-            // If you want to get all intents scorings, add verbose in luisOptions
-            var luisOptions = new LuisRequest { Verbose = true };
-            Dictionary<string, List<string>> patterns = new Dictionary<string, List<string>>();
-            patterns.Add("fr", new List<string> { "mon nom est (.+)" });//single pattern for fr language
-            var middleware = options.Middleware;
-            middleware.Add(new ConversationState<CurrentUserState>(new MemoryStorage()));
-            middleware.Add(new LocaleConverterMiddleware(TranslatorLocaleHelper.GetActiveLocale, TranslatorLocaleHelper.CheckUserChangedLanguageOrLocale, "en-us", LocaleConverter.Converter));
-            middleware.Add(new TranslationMiddleware(new string[] { "en" }, "<your translator key here>", patterns, TranslatorLocaleHelper.GetActiveLanguage, TranslatorLocaleHelper.CheckUserChangedLanguageOrLocale)); 
-            middleware.Add(new LuisRecognizerMiddleware(luisModel, luisOptions: luisOptions));
->>>>>>> 1a1a3694
             });
         }
 
