--- conflicted
+++ resolved
@@ -31,115 +31,59 @@
         }
 
         /// <summary>
-<<<<<<< HEAD
-        /// Gets or sets the text query.
-        /// </summary>
-        /// <value>
-        /// The text query.
+        /// Gets or sets the query text to get predictions for.
+        /// </summary>
+        /// <value>
+        /// The query text to get predictions for.
         /// </value>
         public string Query { get; set; }
 
         /// <summary>
-        /// Gets or sets if logging of queries to LUIS is allowed.
-        /// </summary>
-        /// <value>
-        /// Indicates if logging of queries to LUIS is allowed.
+        /// Gets or sets a value indicating whether to log the query.
+        /// </summary>
+        /// <value>
+        /// Indicates whether to log the query. The default is true.
         /// </value>
         public bool? Log { get; set; }
 
         /// <summary>
-        /// Gets or sets if spell checking is enabled.
-        /// </summary>
-        /// <value>
-        /// Indicates if spell checking is enabled.</placeholder>
+        /// Gets or sets a value indicating whether to enable spell checking.
+        /// </summary>
+        /// <value>
+        /// Indicates whether to enable spell checking.
         /// </value>
         public bool? SpellCheck { get; set; }
 
         /// <summary>
-        /// Gets or sets if the staging endpoint is used.
-        /// </summary>
-        /// <value>
-        /// If the staging endpoint is used.
+        /// Gets or sets a value indicating whether to use the staging endpoint.
+        /// </summary>
+        /// <value>
+        /// Indicates whether to use the staging endpoint.
         /// </value>
         public bool? Staging { get; set; }
 
         /// <summary>
-        /// Gets or sets the time zone offset.
-        /// </summary>
-        /// <value>
-        /// The time zone offset.
+        /// Gets or sets the timezone offset for the location of the request in minutes.
+        /// </summary>
+        /// <value>
+        /// The timezone offset for the location of the request in minutes.
         /// </value>
         public double? TimezoneOffset { get; set; }
 
         /// <summary>
-        /// Gets or sets the verbose flag.
-        /// </summary>
-        /// <value>
-        /// The verbose flag.
+        /// Gets or sets a value indicating whether to return all intents instead of just the topscoring intent.
+        /// </summary>
+        /// <value>
+        /// Indicates whether to return all intents instead of just the topscoring intent.
         /// </value>
         public bool? Verbose { get; set; }
 
         /// <summary>
-        /// Gets or sets the Bing Spell Check subscription key.
-        /// </summary>
-        /// <value>
-        /// The Bing Spell Check subscription key.
-        /// </value>
-=======
-        /// Gets or sets the query text to get predictions for.
-        /// </summary>
-        /// <value>
-        /// The query text to get predictions for.
-        /// </value>
-        public string Query { get; set; }
-
-        /// <summary>
-        /// Gets or sets a value indicating whether to log the query.
-        /// </summary>
-        /// <value>
-        /// Indicates whether to log the query. The default is true.
-        /// </value>
-        public bool? Log { get; set; }
-
-        /// <summary>
-        /// Gets or sets a value indicating whether to enable spell checking.
-        /// </summary>
-        /// <value>
-        /// Indicates whether to enable spell checking.
-        /// </value>
-        public bool? SpellCheck { get; set; }
-
-        /// <summary>
-        /// Gets or sets a value indicating whether to use the staging endpoint.
-        /// </summary>
-        /// <value>
-        /// Indicates whether to use the staging endpoint.
-        /// </value>
-        public bool? Staging { get; set; }
-
-        /// <summary>
-        /// Gets or sets the timezone offset for the location of the request in minutes.
-        /// </summary>
-        /// <value>
-        /// The timezone offset for the location of the request in minutes.
-        /// </value>
-        public double? TimezoneOffset { get; set; }
-
-        /// <summary>
-        /// Gets or sets a value indicating whether to return all intents instead of just the topscoring intent.
-        /// </summary>
-        /// <value>
-        /// Indicates whether to return all intents instead of just the topscoring intent.
-        /// </value>
-        public bool? Verbose { get; set; }
-
-        /// <summary>
         /// Gets or sets the subscription key to use when enabling bing spell check.
         /// </summary>
         /// <value>
         /// The subscription key to use when enabling bing spell check.
         /// </value>
->>>>>>> be3fe30c
         public string BingSpellCheckSubscriptionKey { get; set; }
 
         /// <summary>
@@ -151,17 +95,10 @@
         public string ExtraParameters { get; set; }
 
         /// <summary>
-<<<<<<< HEAD
-        /// Gets or sets the context id.
-        /// </summary>
-        /// <value>
-        /// The context id.
-=======
         /// Gets or sets the context ID.
         /// </summary>
         /// <value>
         /// The context ID.
->>>>>>> be3fe30c
         /// </value>
         [Obsolete("Action binding in LUIS should be replaced with code.")]
         public string ContextId { get; set; }
